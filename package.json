{
  "name": "elf-contracts",
  "version": "1.0.0",
  "description": "",
  "scripts": {
    "solhint": "npx solhint -f table src/**/*.sol src/**/**/*.sol",
    "style-check": "npx prettier --check .",
    "prettier": "npx prettier --write .",
<<<<<<< HEAD
    "test": "npx hardhat test",
    "test:quick": "npx hardhat test --no-compile"
=======
    "build": "npx hardhat compile",
    "test": "npx hardhat test"
>>>>>>> 6519e618
  },
  "husky": {
    "hooks": {
      "pre-push": "npm run prettier"
    }
  },
  "author": "",
  "license": "ISC",
  "devDependencies": {
    "@nomiclabs/hardhat-ethers": "^2.0.1",
    "@nomiclabs/hardhat-waffle": "^2.0.1",
    "@typechain/ethers-v5": "^5.0.0",
    "chai": "^4.2.0",
    "@types/mocha": "^8.2.0",
    "@types/node": "^14.14.25",
    "cspell": "^5.2.3",
    "ethereum-waffle": "^3.2.2",
    "ethers": "^5.0.29",
    "hardhat": "^2.0.8",
    "hardhat-typechain": "^0.3.4",
    "husky": "^4.3.0",
    "prettier": "^2.1.2",
    "prettier-plugin-solidity": "^1.0.0-alpha.58",
    "solhint": "^3.2.1",
    "solhint-plugin-prettier": "0.0.5",
    "ts-generator": "^0.1.1",
    "ts-node": "^9.1.1",
    "typechain": "^4.0.1",
    "typescript": "^4.1.3"
  }
}<|MERGE_RESOLUTION|>--- conflicted
+++ resolved
@@ -6,13 +6,9 @@
     "solhint": "npx solhint -f table src/**/*.sol src/**/**/*.sol",
     "style-check": "npx prettier --check .",
     "prettier": "npx prettier --write .",
-<<<<<<< HEAD
+    "build": "npx hardhat compile",
     "test": "npx hardhat test",
     "test:quick": "npx hardhat test --no-compile"
-=======
-    "build": "npx hardhat compile",
-    "test": "npx hardhat test"
->>>>>>> 6519e618
   },
   "husky": {
     "hooks": {
