import "@nomiclabs/hardhat-waffle";
import "hardhat-typechain";

import {HardhatUserConfig} from "hardhat/config";

const config: HardhatUserConfig = {
  defaultNetwork: "hardhat",
<<<<<<< HEAD
  solidity: {
    compilers: [
      {
        version: "0.7.1",
        settings: {
          optimizer: {
            enabled: true,
            runs: 10000,
          },
        },
      },
      {
        version: "0.8.0",
        settings: {
          optimizer: {
            enabled: true,
            runs: 10000,
          },
        },
      },
    ],
  },
=======
  mocha: {timeout: 0, parallel: true},
  networks: {
    hardhat: {
      forking: {
        url:
          "https://eth-mainnet.alchemyapi.io/v2/kwjMP-X-Vajdk1ItCfU-56Uaq1wwhamK",
        blockNumber: 11853372,
      },
      accounts: {
        accountsBalance: "100000000000000000000000", // 100000 ETH
        count: 4,
      },
    },
  },
  solidity: "0.8.0",
>>>>>>> e27ad2e8
};

export default config;<|MERGE_RESOLUTION|>--- conflicted
+++ resolved
@@ -5,7 +5,6 @@
 
 const config: HardhatUserConfig = {
   defaultNetwork: "hardhat",
-<<<<<<< HEAD
   solidity: {
     compilers: [
       {
@@ -28,7 +27,6 @@
       },
     ],
   },
-=======
   mocha: {timeout: 0, parallel: true},
   networks: {
     hardhat: {
@@ -43,8 +41,6 @@
       },
     },
   },
-  solidity: "0.8.0",
->>>>>>> e27ad2e8
 };
 
 export default config;