--- conflicted
+++ resolved
@@ -9,11 +9,6 @@
 import "./libraries/Address.sol";
 import "./libraries/SafeERC20.sol";
 
-<<<<<<< HEAD
-import "hardhat/console.sol";
-
-=======
->>>>>>> 300bb304
 /// @author Element Finance
 /// @title Elf Core
 abstract contract Elf is ERC20Permit, IElf {
@@ -45,15 +40,11 @@
 
     /// @dev Makes the actual withdraw from the 'vault'
     /// @return returns the amount produced
-<<<<<<< HEAD
     function _withdraw(
         uint256,
         address,
         uint256
     ) internal virtual returns (uint256);
-=======
-    function _withdraw(uint256, address) internal virtual returns (uint256);
->>>>>>> 300bb304
 
     /// @dev Converts between an internal balance representation
     ///      and underlying tokens.
@@ -119,13 +110,7 @@
         )
     {
         // Calls our internal deposit function
-<<<<<<< HEAD
-        // uint256 gas = gasleft();
         (uint256 shares, uint256 usedUnderlying) = _deposit();
-        // console.log("deposit gas", gas - gasleft());
-=======
-        (uint256 shares, uint256 usedUnderlying) = _deposit();
->>>>>>> 300bb304
         // TODO - When we roll our own custom token encoding this sstore can be collapsed
         // into the one that's done in mint.
         uint256 balanceBefore = balanceOf(msg.sender);
@@ -144,7 +129,6 @@
         uint256 _shares,
         uint256 _minUnderlying
     ) public override returns (uint256) {
-<<<<<<< HEAD
         return _elfWithdraw(_destination, _shares, _minUnderlying, 0);
     }
 
@@ -186,21 +170,15 @@
         uint256 _minUnderlying,
         uint256 _underlyingPerShare
     ) internal returns (uint256) {
-=======
->>>>>>> 300bb304
         // Burn users ELF shares
         _burn(msg.sender, _shares);
 
         // Withdraw that many shares from the vault
-<<<<<<< HEAD
         uint256 withdrawAmount = _withdraw(
             _shares,
             _destination,
             _underlyingPerShare
         );
-=======
-        uint256 withdrawAmount = _withdraw(_shares, _destination);
->>>>>>> 300bb304
 
         // We revert if this call doesn't produce enough underlying
         // This security feature is useful in some edge cases
