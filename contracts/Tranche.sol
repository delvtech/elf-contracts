--- conflicted
+++ resolved
@@ -16,7 +16,6 @@
     using SafeERC20 for IERC20;
     using Address for address;
 
-<<<<<<< HEAD
     IYC public immutable override yc;
     IElf public immutable elf;
     IERC20 public immutable underlying;
@@ -28,15 +27,6 @@
     uint128 public valueSupplied;
     // The total supply of YCs
     uint128 public ycSupply;
-=======
-    IYC public override yc;
-    IElf public elf;
-
-    // Total underlying value locked in the contract. This
-    // does not include interest.
-    uint256 internal _valueSupplied;
-
->>>>>>> d6a5fdf0
     // The timestamp when FYTs and YCs can be redeemed.
     uint256 public immutable unlockTimestamp;
     // The amount of slippage allowed on the FYT redemption [0.1 basis points]
@@ -54,7 +44,6 @@
         ERC20Permit("Fixed Yield Token ")
     {
         elf = IElf(_elfContract);
-<<<<<<< HEAD
         string memory elfSymbol = _elfContract.symbol();
         uint256 _unlockTimestamp = block.timestamp + _lockDuration;
         unlockTimestamp = _unlockTimestamp;
@@ -63,12 +52,6 @@
         IERC20 localUnderlying = _elfContract.token();
         underlying = _elfContract.token();
         underlyingDecimals = localUnderlying.decimals();
-=======
-        string memory elfSymbol = elf.symbol();
-        unlockTimestamp = block.timestamp + _lockDuration;
-        lockDuration = _lockDuration;
-        yc = new YC(address(this), elfSymbol, unlockTimestamp);
->>>>>>> d6a5fdf0
 
         // Write the elfSymbol and expiration time to name and symbol
         DateString.encodeAndWriteTimestamp(elfSymbol, _unlockTimestamp, _name);
@@ -84,19 +67,11 @@
             If interest has already been accrued by the
             ELF tokens held in this contract, the number
             of FYT tokens minted is reduced in order to pay for the accrued interest.
-<<<<<<< HEAD
     @param _amount The amount of underlying to deposit
     @param _destination The address to mint to
     @return The amount of FYT tokens minted after earned intrest discount
      */
     function deposit(uint256 _amount, address _destination)
-=======
-    @param _shares The number of ELF tokens to deposit.
-    @param destination The address to mint to
-    @return The amount of FYT tokens minted after earned intrest discount
-     */
-    function deposit(uint256 _shares, address destination)
->>>>>>> d6a5fdf0
         external
         override
         returns (uint256)
@@ -109,7 +84,6 @@
         return prefundedDeposit(_destination);
     }
 
-<<<<<<< HEAD
     /// @notice This function calls the prefunded deposit method to
     ///         create ELF token held by the contract. It should
     ///         only be called when a transfer has already been made to
@@ -165,16 +139,6 @@
         _mint(_destination, adjustedAmount);
         // We return the number of FYT because it may be useful.
         return adjustedAmount;
-=======
-        uint256 depositValue = elf.getSharesToUnderlying(_shares) -
-            _interestOwed(_shares);
-        _valueSupplied = _valueSupplied + depositValue;
-
-        elf.transferFrom(msg.sender, address(this), _shares);
-        yc.mint(destination, _shares);
-        _mint(destination, depositValue);
-        return depositValue;
->>>>>>> d6a5fdf0
     }
 
     /**
@@ -189,16 +153,12 @@
          numerical error on each redemption so each FYT may occasionally redeem
          for less than 1 unit of underlying. It defaults to 0.1 BP ie 0.001% loss
      */
-<<<<<<< HEAD
     function withdrawFyt(uint256 _amount, address _destination)
         external
         override
         returns (uint256)
     {
         // No redemptions before unlock
-=======
-    function withdrawFyt(uint256 _amount) external override returns (uint256) {
->>>>>>> d6a5fdf0
         require(block.timestamp >= unlockTimestamp, "not expired yet");
         // Burn from the sender
         _burn(msg.sender, _amount);
@@ -222,15 +182,11 @@
     @dev Due to slippage the redemption may receive up to SLIPPAGE_BP less
          in output compared to the floating rate.
      */
-<<<<<<< HEAD
     function withdrawYc(uint256 _amount, address _destination)
         external
         override
         returns (uint256)
     {
-=======
-    function withdrawYc(uint256 _amount) external override returns (uint256) {
->>>>>>> d6a5fdf0
         require(block.timestamp >= unlockTimestamp, "not expired yet");
         // Burn tokens from the sender
         yc.burn(msg.sender, _amount);
