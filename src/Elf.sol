// SPDX-License-Identifier: Apache-2.0
pragma solidity >=0.5.8 <0.8.0;

import "./interfaces/IERC20.sol";
import "./interfaces/IWETH.sol";

import "./libraries/ERC20Permit.sol";
import "./libraries/SafeMath.sol";
import "./libraries/Address.sol";
import "./libraries/SafeERC20.sol";

import "./assets/interface/IAssetProxy.sol";

/// @author Element Finance
/// @title Elf Core
contract Elf is ERC20Permit {
    using SafeERC20 for IERC20;
    using Address for address;
    using SafeMath for uint256;

    IERC20 public token;
    IERC20 public vault;
    IAssetProxy public proxy;
    address public governance;

    constructor(
        address _token,
        address _vault,
        address _proxy
    ) public ERC20("ELement Finance", "ELF") ERC20Permit("ELement Finance") {
        governance = msg.sender;
        token = IERC20(_token);
        vault = IERC20(_vault);
        proxy = IAssetProxy(_proxy);
    }

    /// @notice Returns how many vault tokens the pool owns
    /// @return balance of vault in vault share tokens
    function balance() external view returns (uint256) {
        return vault.balanceOf(address(this));
    }

    /// @notice Returns how many of the underlying tokens the pool owns which are in the vault
    /// @return balance of vault in underlying asset
    function balanceUnderlying() external view returns (uint256) {
        return proxy.underlying(vault.balanceOf(address(this)));
    }

<<<<<<< HEAD
    /// @notice Update the governance address
    /// @param _governance new governance address
=======
    function balanceOfUnderlying(address who) external view returns (uint256) {
        return proxy.underlying(balanceOf(who));
    }

>>>>>>> 117abd18
    function setGovernance(address _governance) external {
        require(msg.sender == governance, "!governance");
        governance = _governance;
    }

    /// @notice Returns the amount of the underlying asset a certain amount of shares is worth
    /// @param _shares to calculate underlying value for 
    /// @return the value of underlying assets for the given shares 
    function getSharesToUnderlying(uint256 _shares)
        external
        view
        returns (uint256)
    {
        return proxy.underlying(_shares);
    }

    /// @notice Entry point to deposit tokens into the Elf contract
    /// @param _sender the address of the user who is depositing
    /// @param _amount the amount of underlying tokens to deposit
    /// @dev we take the sender here to allow for msg.sender to be a relayer or proxy
    function deposit(address _sender, uint256 _amount) external {
        // Send tokens to the proxy
        token.safeTransferFrom(_sender, address(proxy), _amount);

        // Trigger deposit and calc how many shares we got from the deposit
        uint256 before = vault.balanceOf(address(this));
        proxy.deposit();
        uint256 shares = vault.balanceOf(address(this)).sub(before);

        // We now have vault tokens equal to the users share
        _mint(_sender, shares);
    }

    /// @notice Exit point to withdraw tokens from the Elf contract
    /// @param _sender the address of the user who is withdrawing
    /// @param _shares the amount of shares the user is burning to withdraw underlying
    function withdraw(address _sender, uint256 _shares) external {
        // Burn users ELF shares
        _burn(_sender, _shares);

        // Withdraw that many shares from the vault
        vault.safeTransfer(address(proxy), _shares);
        proxy.withdraw();

        token.safeTransfer(_sender, token.balanceOf(address(this)));
    }
}<|MERGE_RESOLUTION|>--- conflicted
+++ resolved
@@ -46,15 +46,14 @@
         return proxy.underlying(vault.balanceOf(address(this)));
     }
 
-<<<<<<< HEAD
+    /// @notice Get the underlying balance of a user.
+    /// @param _who The address to query.
+    function balanceOfUnderlying(address _who) external view returns (uint256) {
+        return proxy.underlying(balanceOf(_who));
+    }
+
     /// @notice Update the governance address
     /// @param _governance new governance address
-=======
-    function balanceOfUnderlying(address who) external view returns (uint256) {
-        return proxy.underlying(balanceOf(who));
-    }
-
->>>>>>> 117abd18
     function setGovernance(address _governance) external {
         require(msg.sender == governance, "!governance");
         governance = _governance;
