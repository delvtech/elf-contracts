<<<<<<< HEAD
import {ethers} from "hardhat";
import {
  loadUsdcPoolMainnetFixture,
  usdcPoolMainnetInterface,
} from "./helpers/deployer";
import {impersonate, stopImpersonating} from "./helpers/impersonate";
import {Contract} from "ethers";
import {SignerWithAddress} from "@nomiclabs/hardhat-ethers/dist/src/signer-with-address";

describe("UserProxyTests", function () {
  let fixture: usdcPoolMainnetInterface;
  let tranche: Contract;
  let proxy: Contract;
  let underlying: Contract;
  let signers: SignerWithAddress[];
  const fakeAddress = "0x7109709ECfa91a80626fF3989D68f67F5b1DD12D";
  const lots = ethers.utils.parseUnits("1000000", 6);
  const usdcWhaleAddress = "0xAe2D4617c862309A3d75A0fFB358c7a5009c673F";

  before(async function () {
    // Get the setup contracts
    fixture = await loadUsdcPoolMainnetFixture();
    tranche = fixture.tranche;
    proxy = fixture.proxy;
=======
import { SignerWithAddress } from "@nomiclabs/hardhat-ethers/dist/src/signer-with-address";
import { Contract } from "ethers";
import { ethers } from "hardhat";

import { FixtureInterface, loadFixture } from "./helpers/deployer";

describe("UserProxyTests", function () {
  let fixture: FixtureInterface;
  let proxy: Contract;
  let underlying: Contract;
  let signers: SignerWithAddress[];
  const lots = ethers.utils.parseEther("1000000000000");

  before(async function () {
    // Get the setup contracts
    fixture = await loadFixture();
    ({ proxy } = fixture);
>>>>>>> 300bb304

    underlying = await ethers.getContractAt(
      "contracts/libraries/ERC20.sol:ERC20",
      await fixture.elf.token()
    );
<<<<<<< HEAD
    impersonate(usdcWhaleAddress);
    const usdcWhale = await ethers.provider.getSigner(usdcWhaleAddress);
=======
>>>>>>> 300bb304
    // Get the signers
    signers = await ethers.getSigners();
    // mint to the user 0
    await underlying.connect(usdcWhale).transfer(signers[0].address, lots);
    // mint to the user 1
<<<<<<< HEAD
    await underlying.connect(usdcWhale).transfer(signers[1].address, lots);

    // Make an initial deposit in the aypool contract
    // This prevents a div by zero reversion in several cases
    await fixture.usdc.connect(usdcWhale).transfer(signers[0].address, 100);
    await fixture.usdc.approve(fixture.yusdc.address, 100);
    await fixture.yusdc.deposit(100, signers[0].address);

    // Make a gas reserve deposit to test that logic
    const twohundred = ethers.utils.parseUnits("200", 6);
    await fixture.usdc
      .connect(usdcWhale)
      .approve(fixture.elf.address, twohundred.mul(2));
    await fixture.elf.connect(usdcWhale).reserveDeposit(twohundred);
=======
    await underlying.mint(signers[1].address, lots);
>>>>>>> 300bb304
  });

  it("Successfully mints", async function () {
    // To avoid messing with permit we use the allowance method
    await underlying.approve(proxy.address, lots);
    let receipt = await proxy.mint(
      ethers.utils.parseUnits("1", 6),
      underlying.address,
      5000,
      fixture.elf.address
    );
    // Mint for the first time
    receipt = await receipt.wait();
    console.log("First Mint", receipt.gasUsed.toNumber());
    receipt = await proxy.mint(
      ethers.utils.parseUnits("1", 6),
      underlying.address,
      5000,
      fixture.elf.address
    );
    receipt = await receipt.wait();
    console.log("Repeat Mint", receipt.gasUsed.toNumber());
    // Set an approval for the new user
    await underlying.connect(signers[1]).approve(proxy.address, lots);
    receipt = await proxy
      .connect(signers[1])
      .mint(
        ethers.utils.parseUnits("1", 6),
        underlying.address,
        5000,
        fixture.elf.address
      );
    receipt = await receipt.wait();
    console.log("New User First mint", receipt.gasUsed.toNumber());
  });
});<|MERGE_RESOLUTION|>--- conflicted
+++ resolved
@@ -1,15 +1,14 @@
-<<<<<<< HEAD
-import {ethers} from "hardhat";
+import { ethers } from "hardhat";
 import {
   loadUsdcPoolMainnetFixture,
-  usdcPoolMainnetInterface,
+  UsdcPoolMainnetInterface,
 } from "./helpers/deployer";
-import {impersonate, stopImpersonating} from "./helpers/impersonate";
-import {Contract} from "ethers";
-import {SignerWithAddress} from "@nomiclabs/hardhat-ethers/dist/src/signer-with-address";
+import { impersonate, stopImpersonating } from "./helpers/impersonate";
+import { Contract } from "ethers";
+import { SignerWithAddress } from "@nomiclabs/hardhat-ethers/dist/src/signer-with-address";
 
 describe("UserProxyTests", function () {
-  let fixture: usdcPoolMainnetInterface;
+  let fixture: UsdcPoolMainnetInterface;
   let tranche: Contract;
   let proxy: Contract;
   let underlying: Contract;
@@ -23,41 +22,18 @@
     fixture = await loadUsdcPoolMainnetFixture();
     tranche = fixture.tranche;
     proxy = fixture.proxy;
-=======
-import { SignerWithAddress } from "@nomiclabs/hardhat-ethers/dist/src/signer-with-address";
-import { Contract } from "ethers";
-import { ethers } from "hardhat";
-
-import { FixtureInterface, loadFixture } from "./helpers/deployer";
-
-describe("UserProxyTests", function () {
-  let fixture: FixtureInterface;
-  let proxy: Contract;
-  let underlying: Contract;
-  let signers: SignerWithAddress[];
-  const lots = ethers.utils.parseEther("1000000000000");
-
-  before(async function () {
-    // Get the setup contracts
-    fixture = await loadFixture();
-    ({ proxy } = fixture);
->>>>>>> 300bb304
 
     underlying = await ethers.getContractAt(
       "contracts/libraries/ERC20.sol:ERC20",
       await fixture.elf.token()
     );
-<<<<<<< HEAD
     impersonate(usdcWhaleAddress);
     const usdcWhale = await ethers.provider.getSigner(usdcWhaleAddress);
-=======
->>>>>>> 300bb304
     // Get the signers
     signers = await ethers.getSigners();
     // mint to the user 0
     await underlying.connect(usdcWhale).transfer(signers[0].address, lots);
     // mint to the user 1
-<<<<<<< HEAD
     await underlying.connect(usdcWhale).transfer(signers[1].address, lots);
 
     // Make an initial deposit in the aypool contract
@@ -72,9 +48,6 @@
       .connect(usdcWhale)
       .approve(fixture.elf.address, twohundred.mul(2));
     await fixture.elf.connect(usdcWhale).reserveDeposit(twohundred);
-=======
-    await underlying.mint(signers[1].address, lots);
->>>>>>> 300bb304
   });
 
   it("Successfully mints", async function () {
