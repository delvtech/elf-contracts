// SPDX-License-Identifier: Apache-2.0
pragma solidity ^0.8.0;

import "../interfaces/IERC20.sol";
import "../interfaces/IYearnVaultV2.sol";

import "../libraries/ERC20WithSupply.sol";
import "../libraries/Address.sol";
import "../libraries/SafeERC20.sol";

import "./AToken.sol";

<<<<<<< HEAD
contract AYVault is ERC20WithSupply {
=======
contract AYVault is ERC20, IYearnVault {
>>>>>>> 7669c5a8
    using SafeERC20 for IERC20;
    using Address for address;

    address public token;

    constructor(address _token) ERC20("a ytoken", "yToken") {
        token = _token;
    }

    function deposit(uint256 _amount, address destination)
        external
        override
        returns (uint256)
    {
        uint256 _shares = (_amount * 1e18) / pricePerShare(); // calculate shares
        IERC20(token).safeTransferFrom(msg.sender, address(this), _amount); // pull deposit from sender
        _mint(destination, _shares); // mint shares for sender
        return _shares;
    }

    function withdraw(
        uint256 _shares,
        address destination,
        uint256
    ) external override returns (uint256) {
        uint256 _amount = (_shares * pricePerShare()) / 1e18;
        _burn(msg.sender, _shares);
        IERC20(token).safeTransfer(destination, _amount);
        return _amount;
    }

    function pricePerShare() public override view returns (uint256) {
        uint256 balance = ERC20(token).balanceOf(address(this));
        if (balance == 0) return 1e18;
        return (balance * 1e18) / totalSupply;
    }

    function updateShares() external {
        uint256 balance = ERC20(token).balanceOf(address(this));
        AToken(token).mint(address(this), balance / 10);
    }
<<<<<<< HEAD
=======

    function totalSupply() public override view returns (uint256) {
        return _supply;
    }

    function totalAssets() public override view returns (uint256) {
        return ERC20(token).balanceOf(address(this));
    }

    function governance() external override pure returns (address) {
        revert("Unimplemented");
    }

    function setDepositLimit(uint256) external override pure {
        revert("Unimplemented");
    }
>>>>>>> 7669c5a8
}<|MERGE_RESOLUTION|>--- conflicted
+++ resolved
@@ -10,11 +10,8 @@
 
 import "./AToken.sol";
 
-<<<<<<< HEAD
+
 contract AYVault is ERC20WithSupply {
-=======
-contract AYVault is ERC20, IYearnVault {
->>>>>>> 7669c5a8
     using SafeERC20 for IERC20;
     using Address for address;
 
@@ -56,12 +53,6 @@
         uint256 balance = ERC20(token).balanceOf(address(this));
         AToken(token).mint(address(this), balance / 10);
     }
-<<<<<<< HEAD
-=======
-
-    function totalSupply() public override view returns (uint256) {
-        return _supply;
-    }
 
     function totalAssets() public override view returns (uint256) {
         return ERC20(token).balanceOf(address(this));
@@ -74,5 +65,4 @@
     function setDepositLimit(uint256) external override pure {
         revert("Unimplemented");
     }
->>>>>>> 7669c5a8
 }