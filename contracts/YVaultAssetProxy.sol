// SPDX-License-Identifier: Apache-2.0
pragma solidity ^0.8.0;

import "./interfaces/IERC20.sol";
import "./interfaces/IYearnVault.sol";
import "./WrappedPosition.sol";

/// @author Element Finance
/// @title Yearn Vault v1 Asset Proxy
contract YVaultAssetProxy is WrappedPosition {
    // the yearn vault and how many decimals it's deposit receipt tokens are
    IYearnVault public immutable vault;
    uint8 public immutable vaultDecimals;

    /// @notice Constructs this contract and stores needed data
    /// @param vault_ The yearn v2 vault
    /// @param _token The underlying token.
    ///               This token should revert in the event of a transfer failure.
    /// @param _name The name of the token created
    /// @param _symbol The symbol of the token created
    constructor(
        address vault_,
        IERC20 _token,
        string memory _name,
        string memory _symbol
    ) WrappedPosition(_token, _name, _symbol) {
        vault = IYearnVault(vault_);
        _token.approve(vault_, type(uint256).max);
        uint8 localVaultDecimals = IERC20(vault_).decimals();
        vaultDecimals = localVaultDecimals;
        require(
            uint8(_token.decimals()) == localVaultDecimals,
            "Inconsistent decimals"
        );
<<<<<<< HEAD
=======
        // We check that this is a compatible yearn version
        _versionCheck(IYearnVault(vault_));
    }

    /// @notice An override-able version checking function, reverts if the vault has the wrong version
    /// @param _vault The yearn vault address
    /// @dev This function can be overridden by an inheriting upgrade contract
    function _versionCheck(IYearnVault _vault) internal view virtual {
        string memory apiVersion = _vault.apiVersion();
        require(
            _stringEq(apiVersion, "0.3.0") ||
                _stringEq(apiVersion, "0.3.1") ||
                _stringEq(apiVersion, "0.3.2") ||
                _stringEq(apiVersion, "0.3.3") ||
                _stringEq(apiVersion, "0.3.4") ||
                _stringEq(apiVersion, "0.3.5"),
            "Unsupported Version"
        );
    }

    /// @notice checks if two strings are equal
    /// @param s1 string one
    /// @param s2 string two
    /// @return bool whether they are equal
    function _stringEq(string memory s1, string memory s2)
        internal
        pure
        returns (bool)
    {
        bytes32 h1 = keccak256(abi.encodePacked(s1));
        bytes32 h2 = keccak256(abi.encodePacked(s2));
        return (h1 == h2);
    }

    /// @notice This function allows a user to deposit to the reserve
    ///      Note - there's no incentive to do so. You could earn some
    ///      interest but less interest than yearn. All deposits use
    ///      the underlying token.
    /// @param _amount The amount of underlying to deposit
    function reserveDeposit(uint256 _amount) external {
        // Transfer from user, note variable 'token' is the immutable
        // inherited from the abstract WrappedPosition contract.
        token.transferFrom(msg.sender, address(this), _amount);
        // Load the reserves
        (uint256 localUnderlying, uint256 localShares) = _getReserves();
        // Calculate the total reserve value
        uint256 totalValue = localUnderlying;
        totalValue += _yearnDepositConverter(localShares, true);
        // If this is the first deposit we need different logic
        uint256 localReserveSupply = reserveSupply;
        uint256 mintAmount;
        if (localReserveSupply == 0) {
            // If this is the first mint the tokens are exactly the supplied underlying
            mintAmount = _amount;
        } else {
            // Otherwise we mint the proportion that this increases the value held by this contract
            mintAmount = (localReserveSupply * _amount) / totalValue;
        }

        // This hack means that the contract will never have zero balance of underlying
        // which levels the gas expenditure of the transfer to this contract. Permanently locks
        // the smallest possible unit of the underlying.
        if (localUnderlying == 0 && localShares == 0) {
            _amount -= 1;
        }
        // Set the reserves that this contract has more underlying
        _setReserves(localUnderlying + _amount, localShares);
        // Note that the sender has deposited and increase reserveSupply
        reserveBalances[msg.sender] += mintAmount;
        reserveSupply = localReserveSupply + mintAmount;
    }

    /// @notice This function allows a holder of reserve balance to withdraw their share
    /// @param _amount The number of reserve shares to withdraw
    function reserveWithdraw(uint256 _amount) external {
        // Remove 'amount' from the balances of the sender. Because this is 8.0 it will revert on underflow
        reserveBalances[msg.sender] -= _amount;
        // We load the reserves
        (uint256 localUnderlying, uint256 localShares) = _getReserves();
        uint256 localReserveSupply = reserveSupply;
        // Then we calculate the proportion of the shares to redeem
        uint256 userShares = (localShares * _amount) / localReserveSupply;
        // First we withdraw the proportion of shares tokens belonging to the caller
        uint256 freedUnderlying = vault.withdraw(userShares, address(this), 0);
        // We calculate the amount of underlying to send
        uint256 userUnderlying = (localUnderlying * _amount) /
            localReserveSupply;

        // We then store the updated reserve amounts
        _setReserves(
            localUnderlying - userUnderlying,
            localShares - userShares
        );
        // We note a reduction in local supply
        reserveSupply = localReserveSupply - _amount;

        // We send the redemption underlying to the caller
        // Note 'token' is an immutable from shares
        token.transfer(msg.sender, freedUnderlying + userUnderlying);
>>>>>>> 1611fdd8
    }

    /// @notice Makes the actual deposit into the yearn vault
    /// @return Tuple (the shares minted, amount underlying used)
    function _deposit() internal override returns (uint256, uint256) {
        // Get the amount deposited
        uint256 amount = token.balanceOf(address(this));

        // Deposit and get the shares that were minted to this
        uint256 shares = vault.deposit(amount, address(this));

        // Return the amount of shares the user has produced, and the amount used for it.
        return (shares, amount);
    }

    /// @notice Withdraw the number of shares
    /// @param _shares The number of shares to withdraw
    /// @param _destination The address to send the output funds
    // @param _underlyingPerShare The possibly precomputed underlying per share
    /// @return returns the amount of funds freed by doing a yearn withdraw
    function _withdraw(
        uint256 _shares,
        address _destination,
        uint256
    ) internal override returns (uint256) {
        // Withdraws shares from the vault. Max loss is set at 100% as
        // the minimum output value is enforced by the calling
        // function in the WrappedPosition contract.
        uint256 amountReceived = vault.withdraw(_shares, _destination, 10000);

        // Return the amount of underlying
        return amountReceived;
    }

    /// @notice Get the underlying amount of tokens per shares given
    /// @param _amount The amount of shares you want to know the value of
    /// @return Value of shares in underlying token
    function _underlying(uint256 _amount)
        internal
        view
        override
        returns (uint256)
    {
        return (_amount * _pricePerShare()) / (10**vaultDecimals);
    }

    /// @notice Get the price per share in the vault
    /// @return The price per share in units of underlying;
    function _pricePerShare() internal view returns (uint256) {
        return vault.pricePerShare();
    }

    /// @notice Function to reset approvals for the proxy
    function approve() external {
        token.approve(address(vault), 0);
        token.approve(address(vault), type(uint256).max);
    }
<<<<<<< HEAD
=======

    /// @notice Helper to get the reserves with one sload
    /// @return Tuple (reserve underlying, reserve shares)
    function _getReserves() internal view returns (uint256, uint256) {
        return (uint256(reserveUnderlying), uint256(reserveShares));
    }

    /// @notice Helper to set reserves using one sstore
    /// @param _newReserveUnderlying The new reserve of underlying
    /// @param _newReserveShares The new reserve of wrapped position shares
    function _setReserves(
        uint256 _newReserveUnderlying,
        uint256 _newReserveShares
    ) internal {
        reserveUnderlying = uint128(_newReserveUnderlying);
        reserveShares = uint128(_newReserveShares);
    }

    /// @notice Converts an input of shares to it's output of underlying or an input
    ///      of underlying to an output of shares, using yearn 's deposit pricing
    /// @param amount the amount of input, shares if 'sharesIn == true' underlying if not
    /// @param sharesIn true to convert from yearn shares to underlying, false to convert from
    ///                 underlying to yearn shares
    /// @dev WARNING - In yearn 0.3.1 - 0.3.5 this is an exact match for deposit logic
    ///                but not withdraw logic in versions 0.3.2-0.3.5. In versions 0.4.0+
    ///                it is not a match for yearn deposit ratios.
    /// @return The converted output of either underlying or yearn shares
    function _yearnDepositConverter(uint256 amount, bool sharesIn)
        internal
        view
        virtual
        returns (uint256)
    {
        // Load the yearn total supply and assets
        uint256 yearnTotalSupply = vault.totalSupply();
        uint256 yearnTotalAssets = vault.totalAssets();
        // If we are converted shares to underlying
        if (sharesIn) {
            // then we get the fraction of yearn shares this is and multiply by assets
            return (yearnTotalAssets * amount) / yearnTotalSupply;
        } else {
            // otherwise we figure out the faction of yearn assets this is and see how
            // many assets we get out.
            return (yearnTotalSupply * amount) / yearnTotalAssets;
        }
    }
>>>>>>> 1611fdd8
}<|MERGE_RESOLUTION|>--- conflicted
+++ resolved
@@ -32,108 +32,6 @@
             uint8(_token.decimals()) == localVaultDecimals,
             "Inconsistent decimals"
         );
-<<<<<<< HEAD
-=======
-        // We check that this is a compatible yearn version
-        _versionCheck(IYearnVault(vault_));
-    }
-
-    /// @notice An override-able version checking function, reverts if the vault has the wrong version
-    /// @param _vault The yearn vault address
-    /// @dev This function can be overridden by an inheriting upgrade contract
-    function _versionCheck(IYearnVault _vault) internal view virtual {
-        string memory apiVersion = _vault.apiVersion();
-        require(
-            _stringEq(apiVersion, "0.3.0") ||
-                _stringEq(apiVersion, "0.3.1") ||
-                _stringEq(apiVersion, "0.3.2") ||
-                _stringEq(apiVersion, "0.3.3") ||
-                _stringEq(apiVersion, "0.3.4") ||
-                _stringEq(apiVersion, "0.3.5"),
-            "Unsupported Version"
-        );
-    }
-
-    /// @notice checks if two strings are equal
-    /// @param s1 string one
-    /// @param s2 string two
-    /// @return bool whether they are equal
-    function _stringEq(string memory s1, string memory s2)
-        internal
-        pure
-        returns (bool)
-    {
-        bytes32 h1 = keccak256(abi.encodePacked(s1));
-        bytes32 h2 = keccak256(abi.encodePacked(s2));
-        return (h1 == h2);
-    }
-
-    /// @notice This function allows a user to deposit to the reserve
-    ///      Note - there's no incentive to do so. You could earn some
-    ///      interest but less interest than yearn. All deposits use
-    ///      the underlying token.
-    /// @param _amount The amount of underlying to deposit
-    function reserveDeposit(uint256 _amount) external {
-        // Transfer from user, note variable 'token' is the immutable
-        // inherited from the abstract WrappedPosition contract.
-        token.transferFrom(msg.sender, address(this), _amount);
-        // Load the reserves
-        (uint256 localUnderlying, uint256 localShares) = _getReserves();
-        // Calculate the total reserve value
-        uint256 totalValue = localUnderlying;
-        totalValue += _yearnDepositConverter(localShares, true);
-        // If this is the first deposit we need different logic
-        uint256 localReserveSupply = reserveSupply;
-        uint256 mintAmount;
-        if (localReserveSupply == 0) {
-            // If this is the first mint the tokens are exactly the supplied underlying
-            mintAmount = _amount;
-        } else {
-            // Otherwise we mint the proportion that this increases the value held by this contract
-            mintAmount = (localReserveSupply * _amount) / totalValue;
-        }
-
-        // This hack means that the contract will never have zero balance of underlying
-        // which levels the gas expenditure of the transfer to this contract. Permanently locks
-        // the smallest possible unit of the underlying.
-        if (localUnderlying == 0 && localShares == 0) {
-            _amount -= 1;
-        }
-        // Set the reserves that this contract has more underlying
-        _setReserves(localUnderlying + _amount, localShares);
-        // Note that the sender has deposited and increase reserveSupply
-        reserveBalances[msg.sender] += mintAmount;
-        reserveSupply = localReserveSupply + mintAmount;
-    }
-
-    /// @notice This function allows a holder of reserve balance to withdraw their share
-    /// @param _amount The number of reserve shares to withdraw
-    function reserveWithdraw(uint256 _amount) external {
-        // Remove 'amount' from the balances of the sender. Because this is 8.0 it will revert on underflow
-        reserveBalances[msg.sender] -= _amount;
-        // We load the reserves
-        (uint256 localUnderlying, uint256 localShares) = _getReserves();
-        uint256 localReserveSupply = reserveSupply;
-        // Then we calculate the proportion of the shares to redeem
-        uint256 userShares = (localShares * _amount) / localReserveSupply;
-        // First we withdraw the proportion of shares tokens belonging to the caller
-        uint256 freedUnderlying = vault.withdraw(userShares, address(this), 0);
-        // We calculate the amount of underlying to send
-        uint256 userUnderlying = (localUnderlying * _amount) /
-            localReserveSupply;
-
-        // We then store the updated reserve amounts
-        _setReserves(
-            localUnderlying - userUnderlying,
-            localShares - userShares
-        );
-        // We note a reduction in local supply
-        reserveSupply = localReserveSupply - _amount;
-
-        // We send the redemption underlying to the caller
-        // Note 'token' is an immutable from shares
-        token.transfer(msg.sender, freedUnderlying + userUnderlying);
->>>>>>> 1611fdd8
     }
 
     /// @notice Makes the actual deposit into the yearn vault
@@ -191,53 +89,4 @@
         token.approve(address(vault), 0);
         token.approve(address(vault), type(uint256).max);
     }
-<<<<<<< HEAD
-=======
-
-    /// @notice Helper to get the reserves with one sload
-    /// @return Tuple (reserve underlying, reserve shares)
-    function _getReserves() internal view returns (uint256, uint256) {
-        return (uint256(reserveUnderlying), uint256(reserveShares));
-    }
-
-    /// @notice Helper to set reserves using one sstore
-    /// @param _newReserveUnderlying The new reserve of underlying
-    /// @param _newReserveShares The new reserve of wrapped position shares
-    function _setReserves(
-        uint256 _newReserveUnderlying,
-        uint256 _newReserveShares
-    ) internal {
-        reserveUnderlying = uint128(_newReserveUnderlying);
-        reserveShares = uint128(_newReserveShares);
-    }
-
-    /// @notice Converts an input of shares to it's output of underlying or an input
-    ///      of underlying to an output of shares, using yearn 's deposit pricing
-    /// @param amount the amount of input, shares if 'sharesIn == true' underlying if not
-    /// @param sharesIn true to convert from yearn shares to underlying, false to convert from
-    ///                 underlying to yearn shares
-    /// @dev WARNING - In yearn 0.3.1 - 0.3.5 this is an exact match for deposit logic
-    ///                but not withdraw logic in versions 0.3.2-0.3.5. In versions 0.4.0+
-    ///                it is not a match for yearn deposit ratios.
-    /// @return The converted output of either underlying or yearn shares
-    function _yearnDepositConverter(uint256 amount, bool sharesIn)
-        internal
-        view
-        virtual
-        returns (uint256)
-    {
-        // Load the yearn total supply and assets
-        uint256 yearnTotalSupply = vault.totalSupply();
-        uint256 yearnTotalAssets = vault.totalAssets();
-        // If we are converted shares to underlying
-        if (sharesIn) {
-            // then we get the fraction of yearn shares this is and multiply by assets
-            return (yearnTotalAssets * amount) / yearnTotalSupply;
-        } else {
-            // otherwise we figure out the faction of yearn assets this is and see how
-            // many assets we get out.
-            return (yearnTotalSupply * amount) / yearnTotalAssets;
-        }
-    }
->>>>>>> 1611fdd8
 }