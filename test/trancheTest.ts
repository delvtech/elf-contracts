import { expect } from "chai";
import { BigNumber, Signer } from "ethers";
import { ethers, waffle } from "hardhat";

<<<<<<< HEAD
import {bnFloatMultiplier, subError} from "./helpers/math";
import {loadTestTrancheFixture, trancheTestFixture} from "./helpers/deployer";
import {createSnapshot, restoreSnapshot} from "./helpers/snapshots";
import {advanceTime} from "./helpers/time";

import {expect} from "chai";
import {BigNumber, Signer} from "ethers";

const {waffle} = require("hardhat");
const provider = waffle.provider;

describe("Tranche", () => {
  let fixture: trancheTestFixture;
=======
import { loadTestTrancheFixture, TrancheTestFixture } from "./helpers/deployer";
import { bnFloatMultiplier } from "./helpers/math";
import { createSnapshot, restoreSnapshot } from "./helpers/snapshots";
import { advanceTime } from "./helpers/time";

const { provider } = waffle;

describe("Tranche", () => {
  let fixture: TrancheTestFixture;
>>>>>>> 300bb304
  let user1: Signer;
  let user2: Signer;
  let user1Address: string;
  let user2Address: string;
  const lockDuration = 5000000; //seconds
  const initialBalance = ethers.BigNumber.from("2000000000"); // 2e9

  function subError(amount: BigNumber) {
    // 1 tenth of a bp of error subbed
    return amount.sub(bnFloatMultiplier(amount, 0.00001));
  }

  before(async () => {
    // snapshot initial state
    await createSnapshot(provider);

    // load all related contracts
    fixture = await loadTestTrancheFixture();

    [user1, user2] = await ethers.getSigners();
    user1Address = await user1.getAddress();
    user2Address = await user2.getAddress();

    // Mint for the users
    await fixture.usdc.connect(user1).setBalance(user1Address, 2e9);
    await fixture.usdc.connect(user2).setBalance(user2Address, 2e9);
    // Set approvals on the tranche
    await fixture.usdc.connect(user1).approve(fixture.tranche.address, 2e10);
    await fixture.usdc.connect(user2).approve(fixture.tranche.address, 2e10);
  });
  after(async () => {
    // revert back to initial state after all tests pass
    await restoreSnapshot(provider);
  });
  describe("deposit", () => {
    beforeEach(async () => {
      await createSnapshot(provider);
    });
    afterEach(async () => {
      await restoreSnapshot(provider);
    });
    it("should not allow new deposits after the timeout", async () => {
      advanceTime(provider, lockDuration);
      // Regular deposit fails
      await expect(
        fixture.tranche
          .connect(user1)
          .deposit(initialBalance, await user1.getAddress())
      ).to.be.revertedWith("expired");
      // And prefunded deposit fails
      await expect(
        fixture.tranche
          .connect(user1)
          .prefundedDeposit(await user1.getAddress())
      ).to.be.revertedWith("expired");
    });
    it("should correctly handle deposits with no accrued interest", async () => {
      await fixture.tranche
        .connect(user1)
        .deposit(initialBalance, await user1.getAddress());
      await fixture.tranche
        .connect(user2)
        .deposit(initialBalance, user2Address);

      // check for correct YC balance
      expect(await fixture.yc.balanceOf(user1Address)).to.equal(initialBalance);
      expect(await fixture.yc.balanceOf(user2Address)).to.equal(initialBalance);

      // check for correct FYT balance
      expect(await fixture.tranche.balanceOf(user1Address)).to.equal(
        initialBalance
      );
      expect(await fixture.tranche.balanceOf(user2Address)).to.equal(
        initialBalance
      );

      // check that the backing tokens were transferred
      expect(await fixture.usdc.balanceOf(user1Address)).to.equal(0);
      expect(await fixture.usdc.balanceOf(user2Address)).to.equal(0);
    });
    it("should correctly handle deposits with accrued interest", async () => {
      const initialUnderlying = await fixture.elfStub.underlyingUnitValue();

      await fixture.tranche
        .connect(user1)
        .deposit(initialBalance, user1Address);

      // set pool interest accululated to 20%
      await fixture.elfStub.setSharesToUnderlying(
        bnFloatMultiplier(initialUnderlying, 1.2)
      );

      await fixture.tranche
        .connect(user2)
        .deposit(initialBalance, user2Address);

      // check for correct YC balance
      expect(await fixture.yc.balanceOf(user1Address)).to.equal(initialBalance);
      expect(await fixture.yc.balanceOf(user2Address)).to.equal(initialBalance);

      // check for correct FYT balance.
      // given the same ELF token input, the user should always gain the same FYT output.
      expect(await fixture.tranche.balanceOf(user1Address)).to.equal(
        initialBalance
      );
      // We use a slightly lower ratio allowing for at most 0.001% error
      // The second deposit receive fyt discounted by the 20% intrest earned
      const intrestSubtracted = initialBalance.sub(
        bnFloatMultiplier(initialBalance, 0.20001)
      );
      expect(await fixture.tranche.balanceOf(user2Address)).to.be.least(
        intrestSubtracted
      );
    });
    it("should correctly handle deposits with negative interest", async () => {
      const initialUnderlying = await fixture.elfStub.underlyingUnitValue();

      await fixture.tranche
        .connect(user1)
        .deposit(initialBalance, user1Address);

      // set pool interest accululated to -20%
      await fixture.elfStub.setSharesToUnderlying(
        bnFloatMultiplier(initialUnderlying, 0.1)
      );

      await fixture.tranche
        .connect(user2)
        .deposit(initialBalance, user2Address);

      advanceTime(provider, lockDuration);

      const fytBalanceU1 = await fixture.tranche.balanceOf(user1Address);
      const fytBalanceU2 = await fixture.tranche.balanceOf(user2Address);

      // When there's negative intrest fyts are not given a bonus for minting
      expect(fytBalanceU1).to.equal(fytBalanceU2);

      expect(await fixture.yc.balanceOf(user1Address)).to.equal(initialBalance);
      expect(await fixture.yc.balanceOf(user2Address)).to.equal(initialBalance);
    });
  });
  describe("withdraw", () => {
    beforeEach(async () => {
      await createSnapshot(provider);
    });
    afterEach(async () => {
      await restoreSnapshot(provider);
    });
    it("should correctly handle FYT withdrawals with no accrued interest", async () => {
      await fixture.tranche
        .connect(user1)
        .deposit(initialBalance, user1Address);
      await fixture.tranche
        .connect(user2)
        .deposit(initialBalance, user2Address);

      advanceTime(provider, lockDuration);

      const fytBalanceU1 = await fixture.tranche.balanceOf(user1Address);
      const fytBalanceU2 = await fixture.tranche.balanceOf(user2Address);

      await fixture.tranche
        .connect(user1)
        .withdrawFyt(fytBalanceU1, user1Address);
      await fixture.tranche
        .connect(user2)
        .withdrawFyt(fytBalanceU2, user2Address);

      expect(await fixture.usdc.balanceOf(user1Address)).to.equal(
        initialBalance
      );
      expect(await fixture.usdc.balanceOf(user2Address)).to.equal(
        initialBalance
      );
    });
    it("should correctly handle FYT withdrawals with accrued interest", async () => {
      const initialUnderlying = await fixture.elfStub.underlyingUnitValue();

      await fixture.tranche
        .connect(user1)
        .deposit(initialBalance, user1Address);

      // set pool interest accululated to 20%
      await fixture.elfStub.setSharesToUnderlying(
        bnFloatMultiplier(initialUnderlying, 1.2)
      );

      await fixture.tranche
        .connect(user2)
        .deposit(initialBalance, user2Address);

      advanceTime(provider, lockDuration);

      const fytBalanceU1 = await fixture.tranche.balanceOf(user1Address);
      const fytBalanceU2 = await fixture.tranche.balanceOf(user2Address);

      await fixture.tranche
        .connect(user1)
        .withdrawFyt(fytBalanceU1, user1Address);
      await fixture.tranche
        .connect(user2)
        .withdrawFyt(fytBalanceU2, user2Address);

      // We check that the users receive the correct amount of output
      expect(await fixture.usdc.balanceOf(user1Address)).to.be.least(
        subError(initialUnderlying)
      );
      const intrestSubtracted = initialBalance.sub(
        bnFloatMultiplier(initialBalance, 0.2)
      );
      // We check that the user receives the correct output for their smaller deposit
      expect(await fixture.usdc.balanceOf(user2Address)).to.be.least(
        subError(intrestSubtracted)
      );
    });
    it("should correctly handle YC withdrawals with no accrued interest", async () => {
      await fixture.tranche
        .connect(user1)
        .deposit(initialBalance, user1Address);
      await fixture.tranche
        .connect(user2)
        .deposit(initialBalance, user2Address);

      advanceTime(provider, lockDuration);

      const ycBalanceU1 = await fixture.yc.balanceOf(user1Address);
      const ycBalanceU2 = await fixture.yc.balanceOf(user2Address);

      await fixture.tranche
        .connect(user1)
        .withdrawYc(ycBalanceU1, user1Address);
      await fixture.tranche
        .connect(user2)
        .withdrawYc(ycBalanceU2, user2Address);

      expect(await fixture.yc.balanceOf(user1Address)).to.equal(0);
      expect(await fixture.yc.balanceOf(user2Address)).to.equal(0);
    });
    it("should correctly handle YC withdrawals with accrued interest", async () => {
      const initialUnderlying = await fixture.elfStub.underlyingUnitValue();

      await fixture.tranche
        .connect(user1)
        .deposit(initialBalance, user1Address);

      // set pool interest accululated to 20%
      await fixture.elfStub.setSharesToUnderlying(
        bnFloatMultiplier(initialUnderlying, 1.2)
      );

      await fixture.tranche
        .connect(user2)
        .deposit(initialBalance, user2Address);

      advanceTime(provider, lockDuration);

      const ycBalanceU1 = await fixture.yc.balanceOf(user1Address);
      const ycBalanceU2 = await fixture.yc.balanceOf(user2Address);

      await fixture.tranche
        .connect(user1)
        .withdrawYc(ycBalanceU1, user1Address);
      await fixture.tranche
        .connect(user2)
        .withdrawYc(ycBalanceU2, user2Address);

      // given the same backing token input, the users should gain the same YC output
      const userToken = await fixture.usdc.balanceOf(user1Address);
      expect(userToken).to.be.least(
        subError(bnFloatMultiplier(initialBalance, 0.2))
      );
      expect(userToken).to.equal(await fixture.usdc.balanceOf(user2Address));
    });
    it("should correctly handle YC withdrawals with negative interest", async () => {
      const initialUnderlying = await fixture.elfStub.underlyingUnitValue();

      await fixture.tranche
        .connect(user1)
        .deposit(initialBalance, user1Address);

      // set pool interest accululated to -20%
      await fixture.elfStub.setSharesToUnderlying(
        bnFloatMultiplier(initialUnderlying, 0.2)
      );

      await fixture.tranche
        .connect(user2)
        .deposit(initialBalance, user2Address);

      advanceTime(provider, lockDuration);

      const ycBalanceU1 = await fixture.yc.balanceOf(user1Address);
      const ycBalanceU2 = await fixture.yc.balanceOf(user2Address);

      await fixture.tranche
        .connect(user1)
        .withdrawYc(ycBalanceU1, user1Address);
      await fixture.tranche
        .connect(user2)
        .withdrawYc(ycBalanceU2, user2Address);

      expect(await fixture.yc.balanceOf(user1Address)).to.equal(0);
      expect(await fixture.yc.balanceOf(user2Address)).to.equal(0);

      // YCs should not be worth any backing tokens if interest is negative
      expect(await fixture.elfStub.balanceOf(user1Address)).to.equal(0);
      expect(await fixture.elfStub.balanceOf(user2Address)).to.equal(0);
    });
    it("should correctly handle FYT withdrawals with negative interest", async () => {
      const initialUnderlying = await fixture.elfStub.underlyingUnitValue();

      await fixture.tranche
        .connect(user1)
        .deposit(initialBalance, user1Address);

      // set pool interest accululated to -50%
      await fixture.elfStub.setSharesToUnderlying(
        bnFloatMultiplier(initialUnderlying, 0.5)
      );

      await fixture.tranche
        .connect(user2)
        .deposit(initialBalance, user2Address);

      advanceTime(provider, lockDuration);

      const fytBalanceU1 = await fixture.tranche.balanceOf(user1Address);
      const fytBalanceU2 = await fixture.tranche.balanceOf(user2Address);

      expect(fytBalanceU1).to.equal(fytBalanceU2);

      await fixture.tranche
        .connect(user1)
        .withdrawFyt(fytBalanceU1, user1Address);
      // NOTE - This case is the failure race in the case of loss of intrest rates
      const tx = fixture.tranche
        .connect(user2)
        .withdrawFyt(fytBalanceU2, user2Address);
      // The underflow reverts with empty error
      expect(tx).to.be.revertedWith("");

      const backingBalanceU1 = await fixture.usdc.balanceOf(user1Address);

      expect(backingBalanceU1).to.equal(initialBalance);
    });
    it("should correctly handle full withdrawals with no accrued interest - withdraw YC, then FYT", async () => {
      await fixture.tranche
        .connect(user1)
        .deposit(initialBalance, user1Address);
      await fixture.tranche
        .connect(user2)
        .deposit(initialBalance, user2Address);

      advanceTime(provider, lockDuration);

      const ycBalanceU1 = await fixture.yc.balanceOf(user1Address);
      const ycBalanceU2 = await fixture.yc.balanceOf(user2Address);
      const fytBalanceU1 = await fixture.tranche.balanceOf(user1Address);
      const fytBalanceU2 = await fixture.tranche.balanceOf(user2Address);

      await fixture.tranche
        .connect(user1)
        .withdrawYc(ycBalanceU1, user1Address);
      await fixture.tranche
        .connect(user2)
        .withdrawYc(ycBalanceU2, user2Address);
      await fixture.tranche
        .connect(user1)
        .withdrawFyt(fytBalanceU1, user1Address);
      await fixture.tranche
        .connect(user2)
        .withdrawFyt(fytBalanceU2, user2Address);

      expect(await fixture.yc.balanceOf(user1Address)).to.equal(0);
      expect(await fixture.yc.balanceOf(user2Address)).to.equal(0);
      expect(await fixture.usdc.balanceOf(user1Address)).to.equal(
        initialBalance
      );
      expect(await fixture.usdc.balanceOf(user2Address)).to.equal(
        initialBalance
      );

      // ensure that all FYTs and YCs were burned and the tranche balance is 0
      expect(await fixture.tranche.ycSupply()).to.equal(0);
      expect(await fixture.tranche.valueSupplied()).to.equal(0);
      expect(await fixture.elfStub.balanceOf(fixture.tranche.address)).to.equal(
        0
      );
    });
    it("should correctly handle full withdrawals with no accrued interest - withdraw FYT, then YC", async () => {
      await fixture.tranche
        .connect(user1)
        .deposit(initialBalance, user1Address);
      await fixture.tranche
        .connect(user2)
        .deposit(initialBalance, user2Address);

      advanceTime(provider, lockDuration);

      const ycBalanceU1 = await fixture.yc.balanceOf(user1Address);
      const ycBalanceU2 = await fixture.yc.balanceOf(user2Address);
      const fytBalanceU1 = await fixture.tranche.balanceOf(user1Address);
      const fytBalanceU2 = await fixture.tranche.balanceOf(user2Address);

      await fixture.tranche
        .connect(user1)
        .withdrawFyt(fytBalanceU1, user1Address);
      await fixture.tranche
        .connect(user2)
        .withdrawFyt(fytBalanceU2, user2Address);
      await fixture.tranche
        .connect(user1)
        .withdrawYc(ycBalanceU1, user1Address);
      await fixture.tranche
        .connect(user2)
        .withdrawYc(ycBalanceU2, user2Address);

      expect(await fixture.yc.balanceOf(user1Address)).to.equal(0);
      expect(await fixture.yc.balanceOf(user2Address)).to.equal(0);
      expect(await fixture.usdc.balanceOf(user1Address)).to.equal(
        initialBalance
      );
      expect(await fixture.usdc.balanceOf(user2Address)).to.equal(
        initialBalance
      );

      // ensure that all FYTs and YCs were burned and the tranche balance is 0
      expect(await fixture.tranche.ycSupply()).to.equal(0);
      expect(await fixture.tranche.valueSupplied()).to.equal(0);
      expect(await fixture.elfStub.balanceOf(fixture.tranche.address)).to.equal(
        0
      );
    });
    it("should correctly handle full withdrawals with accrued interest -  withdraw YC, then FYT", async () => {
      const initialUnderlying = await fixture.elfStub.underlyingUnitValue();

      await fixture.tranche
        .connect(user1)
        .deposit(initialBalance, user1Address);

      // set pool interest accululated to 100%
      await fixture.elfStub.setSharesToUnderlying(
        bnFloatMultiplier(initialUnderlying, 1.2)
      );

      await fixture.tranche
        .connect(user2)
        .deposit(initialBalance, user2Address);

      advanceTime(provider, lockDuration);

      const ycBalanceU1 = await fixture.yc.balanceOf(user1Address);
      const ycBalanceU2 = await fixture.yc.balanceOf(user2Address);
      const fytBalanceU1 = await fixture.tranche.balanceOf(user1Address);
      const fytBalanceU2 = await fixture.tranche.balanceOf(user2Address);

      await fixture.tranche
        .connect(user1)
        .withdrawYc(ycBalanceU1, user1Address);
      await fixture.tranche
        .connect(user2)
        .withdrawYc(ycBalanceU2, user2Address);
      await fixture.tranche
        .connect(user1)
        .withdrawFyt(fytBalanceU1, user1Address);
      await fixture.tranche
        .connect(user2)
        .withdrawFyt(fytBalanceU2, user2Address);

      const intrestAdjusted = bnFloatMultiplier(initialBalance, 1.2);
      expect(await fixture.usdc.balanceOf(user1Address)).to.be.least(
        subError(intrestAdjusted)
      );
      expect(await fixture.usdc.balanceOf(user2Address)).to.be.least(
        subError(initialBalance)
      );
      expect(await fixture.yc.balanceOf(user1Address)).to.equal(
        await fixture.yc.balanceOf(user2Address)
      );

      // ensure that all FYTs and YCs were burned and the tranche balance is 0
      expect(await fixture.tranche.ycSupply()).to.equal(0);
      expect(await fixture.tranche.valueSupplied()).to.equal(0);
      // This check is basically that it removes all of the balance except error
      // There's a slight error here which is that total deposits is underlying units
      // not elf but the dif is about 2% and not enough to cause problems
      const totalDeposits = initialBalance.mul(2);
      expect(totalDeposits.sub(subError(totalDeposits))).to.be.least(
        await fixture.elfStub.balanceOf(fixture.tranche.address)
      );
    });
    it("should correctly handle full withdrawals with accrued interest -  withdraw FYT, then YC", async () => {
      const initialUnderlying = await fixture.elfStub.underlyingUnitValue();

      await fixture.tranche
        .connect(user1)
        .deposit(initialBalance, user1Address);

      // set pool interest accululated to 100%
      await fixture.elfStub.setSharesToUnderlying(
        bnFloatMultiplier(initialUnderlying, 2)
      );

      await fixture.tranche
        .connect(user2)
        .deposit(initialBalance, user2Address);

      advanceTime(provider, lockDuration);

      const ycBalanceU1 = await fixture.yc.balanceOf(user1Address);
      const ycBalanceU2 = await fixture.yc.balanceOf(user2Address);
      const fytBalanceU1 = await fixture.tranche.balanceOf(user1Address);
      const fytBalanceU2 = await fixture.tranche.balanceOf(user2Address);

      await fixture.tranche
        .connect(user1)
        .withdrawFyt(fytBalanceU1, user1Address);
      await fixture.tranche
        .connect(user2)
        .withdrawFyt(fytBalanceU2, user2Address);
      await fixture.tranche
        .connect(user1)
        .withdrawYc(ycBalanceU1, user1Address);
      await fixture.tranche
        .connect(user2)
        .withdrawYc(ycBalanceU2, user2Address);

      const intrestAdjusted = bnFloatMultiplier(initialBalance, 2);
      expect(await fixture.usdc.balanceOf(user1Address)).to.be.least(
        subError(intrestAdjusted)
      );
      expect(await fixture.usdc.balanceOf(user2Address)).to.be.least(
        subError(initialBalance)
      );
      expect(await fixture.yc.balanceOf(user1Address)).to.equal(
        await fixture.yc.balanceOf(user2Address)
      );

      // ensure that all FYTs and YCs were burned and the tranche balance is 0
      expect(await fixture.tranche.ycSupply()).to.equal(0);
      expect(await fixture.tranche.valueSupplied()).to.equal(0);
      expect(await fixture.elfStub.balanceOf(fixture.tranche.address)).to.equal(
        0
      );
    });
    it("should prevent withdrawal of FYTs and YCs before the tranche expires ", async () => {
      await fixture.tranche
        .connect(user1)
        .deposit(initialBalance, user1Address);
      await fixture.tranche
        .connect(user2)
        .deposit(initialBalance, user2Address);

      await expect(
        fixture.tranche.connect(user1).withdrawYc(1, user1Address)
      ).to.be.revertedWith("not expired yet");
      await expect(
        fixture.tranche.connect(user1).withdrawFyt(1, user1Address)
      ).to.be.revertedWith("not expired yet");
    });
    it("should prevent withdrawal of more FYTs and YCs than the user has", async () => {
      await fixture.tranche
        .connect(user1)
        .deposit(initialBalance, user1Address);

      advanceTime(provider, lockDuration);

      const user1FytBalance = await fixture.tranche.balanceOf(user1Address);
      await expect(
        fixture.tranche
          .connect(user1)
          .withdrawYc(initialBalance.add(1), user1Address)
      ).to.be.reverted;
      await expect(
        fixture.tranche
          .connect(user1)
          .withdrawFyt(user1FytBalance.add(1), user1Address)
      ).to.be.reverted;
    });
  });
});<|MERGE_RESOLUTION|>--- conflicted
+++ resolved
@@ -2,42 +2,21 @@
 import { BigNumber, Signer } from "ethers";
 import { ethers, waffle } from "hardhat";
 
-<<<<<<< HEAD
-import {bnFloatMultiplier, subError} from "./helpers/math";
-import {loadTestTrancheFixture, trancheTestFixture} from "./helpers/deployer";
-import {createSnapshot, restoreSnapshot} from "./helpers/snapshots";
-import {advanceTime} from "./helpers/time";
-
-import {expect} from "chai";
-import {BigNumber, Signer} from "ethers";
-
-const {waffle} = require("hardhat");
+import { bnFloatMultiplier, subError } from "./helpers/math";
+import { loadTestTrancheFixture, trancheTestFixture } from "./helpers/deployer";
+import { createSnapshot, restoreSnapshot } from "./helpers/snapshots";
+import { advanceTime } from "./helpers/time";
+
 const provider = waffle.provider;
 
 describe("Tranche", () => {
   let fixture: trancheTestFixture;
-=======
-import { loadTestTrancheFixture, TrancheTestFixture } from "./helpers/deployer";
-import { bnFloatMultiplier } from "./helpers/math";
-import { createSnapshot, restoreSnapshot } from "./helpers/snapshots";
-import { advanceTime } from "./helpers/time";
-
-const { provider } = waffle;
-
-describe("Tranche", () => {
-  let fixture: TrancheTestFixture;
->>>>>>> 300bb304
   let user1: Signer;
   let user2: Signer;
   let user1Address: string;
   let user2Address: string;
   const lockDuration = 5000000; //seconds
   const initialBalance = ethers.BigNumber.from("2000000000"); // 2e9
-
-  function subError(amount: BigNumber) {
-    // 1 tenth of a bp of error subbed
-    return amount.sub(bnFloatMultiplier(amount, 0.00001));
-  }
 
   before(async () => {
     // snapshot initial state
