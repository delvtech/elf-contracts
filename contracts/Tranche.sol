// SPDX-License-Identifier: Apache-2.0
pragma solidity ^0.8.0;

import "./interfaces/IERC20.sol";
import "./interfaces/IElf.sol";
import "./interfaces/ITranche.sol";
import "./interfaces/ITrancheFactory.sol";
import "./interfaces/IYC.sol";

import "./libraries/Address.sol";
import "./libraries/SafeERC20.sol";
import "./libraries/ERC20.sol";
import "./libraries/DateString.sol";

<<<<<<< HEAD
import "./assets/YC.sol";

contract Tranche is ERC20, ITranche {
=======
contract Tranche is ERC20Permit, ITranche {
>>>>>>> 7669c5a8
    using SafeERC20 for IERC20;
    using Address for address;

    IYC public immutable override yc;
    IElf public immutable elf;
    IERC20 public immutable underlying;
    uint8 immutable underlyingDecimals;

    // The outstanding amount of underlying which
    // can be redeemed from the contract from FYTs
    // NOTE - we use smaller sizes so that they can be one storage slot
    uint128 public valueSupplied;
    // The total supply of YCs
    uint128 public ycSupply;
    // The timestamp when FYTs and YCs can be redeemed.
    uint256 public immutable unlockTimestamp;
    // The amount of slippage allowed on the FYT redemption [0.1 basis points]
    uint256 constant SLIPPAGE_BP = 1e13;

    /// @notice Constructs this contract
    constructor()
        ERC20("Fixed Yield Token ", "FYT:")
    {
        // assume the caller is the Tranche factory.
        ITrancheFactory trancheFactory = ITrancheFactory(msg.sender);
        (address elfAddress, uint256 expiration, IYC ycTemp) = trancheFactory
            .getData();
        yc = ycTemp;

        IElf elfContract = IElf(elfAddress);
        elf = elfContract;

        string memory elfSymbol = elfContract.symbol();
        // Store the immutable time variables
        unlockTimestamp = expiration;
        // We use local because immutables are not readable in construction
        IERC20 localUnderlying = elfContract.token();
        underlying = elfContract.token();
        // We load and store the underlying decimals
        uint8 localUnderlyingDecimals = localUnderlying.decimals();
        underlyingDecimals = localUnderlyingDecimals;
        // And set this contract to have the same
        _setupDecimals(localUnderlyingDecimals);

        // Write the elfSymbol and expiration time to name and symbol
<<<<<<< HEAD
        DateString.encodeAndWriteTimestamp(elfSymbol, _unlockTimestamp, name);
        DateString.encodeAndWriteTimestamp(elfSymbol, _unlockTimestamp, symbol);
=======
        DateString.encodeAndWriteTimestamp(elfSymbol, expiration, _name);
        DateString.encodeAndWriteTimestamp(elfSymbol, expiration, _symbol);
>>>>>>> 7669c5a8
    }

    /**
    @notice Deposit ELF tokens and receive FYT and YC ERC20 tokens.
            If interest has already been accrued by the
            ELF tokens held in this contract, the number
            of FYT tokens minted is reduced in order to pay for the accrued interest.
    @param _amount The amount of underlying to deposit
    @param _destination The address to mint to
    @return The amount of FYT tokens minted after earned interest discount
     */
    function deposit(uint256 _amount, address _destination)
        external
        override
        returns (uint256)
    {
        // Tranfer the underlying into ELF
        underlying.transferFrom(msg.sender, address(elf), _amount);
        // Now that we have funded the deposit we can call
        // the prefunded deposit
        return prefundedDeposit(_destination);
    }

    /// @notice This function calls the prefunded deposit method to
    ///         create ELF token held by the contract. It should
    ///         only be called when a transfer has already been made to
    ///         the ELF of the underlying
    /// @param _destination The address to mint too
    function prefundedDeposit(address _destination)
        public
        override
        returns (uint256)
    {
        // We check that this it is possible to deposit
        require(block.timestamp < unlockTimestamp, "expired");
        // Since the ELF holds a balance we use the prefunded deposit method
        (uint256 shares, uint256 usedUnderlying, uint256 balanceBefore) = elf
            .prefundedDeposit(address(this));
        // The implied current value of the holding of this contract in underlying
        // is the balanceBefore*(usedUnderlying/shares) since (usedUnderlying/shares)
        // is underlying per share and balanceBefore is the balance of this contract
        // in ELF token before this deposit.
        uint256 holdingsValue = (balanceBefore * usedUnderlying) / shares;
        // This formula is inputUnderlying - inputUnderlying*interestPerUnderlying
        // Accumulated interest has its value in the YC so we have to mint less FYT
        // to account for that.
        // NOTE - If a pool has more than 100% interest in the period this will revert on underflow
        //        The user cannot discount the FYT enough to pay for the outstanding interest accrued.
        (uint256 _valueSupplied, uint256 _ycSupply) = (
            uint256(valueSupplied),
            uint256(ycSupply)
        );
        uint256 adjustedAmount;
        // Have to split on the initialization case
        if (_valueSupplied > 0) {
            adjustedAmount =
                2 *
                usedUnderlying -
                (usedUnderlying * holdingsValue) /
                _valueSupplied;
        } else {
            adjustedAmount = usedUnderlying;
        }
        // If negative interest has been accumulated we don't want to
        // give a bonus so we reset the amount to be exactly what was provided
        if (adjustedAmount > usedUnderlying) {
            adjustedAmount = usedUnderlying;
        }
        // We record the new input of reclaimable underlying
        (valueSupplied, ycSupply) = (
            uint128(_valueSupplied + adjustedAmount),
            uint128(_ycSupply + usedUnderlying)
        );
        // We mint YC for each underlying provided
        yc.mint(_destination, usedUnderlying);
        // We mint FYT discounted by the accumulated interest.
        _mint(_destination, adjustedAmount);
        // We return the number of FYT because it may be useful.
        return adjustedAmount;
    }

    /**
    @notice Burn FYT tokens to withdraw underlying tokens.
    @param _amount The number of FYT tokens to burn.
    @param _destination The address to send the underlying too
    @return The number of underlying tokens released
    @dev This method will return 1 underlying for 1 FYT except when interest
         is negative, in that case liquidity might run out and some FYT may
         not be redeemable. 
         Also note: FYT redemption has the possibility of at most SLIPPAGE_BP
         numerical error on each redemption so each FYT may occasionally redeem
         for less than 1 unit of underlying. It defaults to 0.1 BP ie 0.001% loss
     */
    function withdrawFyt(uint256 _amount, address _destination)
        external
        override
        returns (uint256)
    {
        // No redemptions before unlock
        require(block.timestamp >= unlockTimestamp, "not expired");
        // Burn from the sender
        _burn(msg.sender, _amount);
        // We normalize the FYT to the same units as the underlying
        uint256 amountUnderlying = (_amount * 10**underlyingDecimals) / 1e18;
        // Remove these FYT from the interest calculations for future YC redemptions
        valueSupplied -= uint128(amountUnderlying);
        uint256 minOutput = amountUnderlying -
            (amountUnderlying * SLIPPAGE_BP) /
            1e18;
        return
            elf.withdrawUnderlying(_destination, amountUnderlying, minOutput);
    }

    /**
    @notice Burn YC tokens to withdraw ELF tokens.
    @param _amount The number of YC tokens to burn.
    @param _destination The address to send the result to
    @return The number of underlying token released
    @dev Due to slippage the redemption may receive up to SLIPPAGE_BP less
         in output compared to the floating rate.
     */
    function withdrawYc(uint256 _amount, address _destination)
        external
        override
        returns (uint256)
    {
        require(block.timestamp >= unlockTimestamp, "not expired");
        // Burn tokens from the sender
        yc.burn(msg.sender, _amount);
        // Load the underlying value of this contract
        uint256 underlyingValueLocked = elf.balanceOfUnderlying(address(this));
        // Load a stack variable to avoid future sloads
        (uint256 _valueSupplied, uint256 _ycSupply) = (
            uint256(valueSupplied),
            uint256(ycSupply)
        );
        // Interest is value locked minus current value
        uint256 interest = underlyingValueLocked > _valueSupplied
            ? underlyingValueLocked - _valueSupplied
            : 0;
        // The redemption amount is the interest per YC times the amount
        uint256 redemptionAmount = (interest * _amount) / _ycSupply;
        uint256 minRedemption = redemptionAmount -
            (redemptionAmount * SLIPPAGE_BP) /
            1e18;
        // Store that we reduced the supply
        ycSupply = uint128(_ycSupply - _amount);
        // Redeem elf tokens for underlying
        return
            elf.withdrawUnderlying(
                _destination,
                redemptionAmount,
                minRedemption
            );
    }
}<|MERGE_RESOLUTION|>--- conflicted
+++ resolved
@@ -12,13 +12,7 @@
 import "./libraries/ERC20.sol";
 import "./libraries/DateString.sol";
 
-<<<<<<< HEAD
-import "./assets/YC.sol";
-
 contract Tranche is ERC20, ITranche {
-=======
-contract Tranche is ERC20Permit, ITranche {
->>>>>>> 7669c5a8
     using SafeERC20 for IERC20;
     using Address for address;
 
@@ -64,13 +58,8 @@
         _setupDecimals(localUnderlyingDecimals);
 
         // Write the elfSymbol and expiration time to name and symbol
-<<<<<<< HEAD
         DateString.encodeAndWriteTimestamp(elfSymbol, _unlockTimestamp, name);
         DateString.encodeAndWriteTimestamp(elfSymbol, _unlockTimestamp, symbol);
-=======
-        DateString.encodeAndWriteTimestamp(elfSymbol, expiration, _name);
-        DateString.encodeAndWriteTimestamp(elfSymbol, expiration, _symbol);
->>>>>>> 7669c5a8
     }
 
     /**
