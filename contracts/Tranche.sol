--- conflicted
+++ resolved
@@ -11,13 +11,7 @@
 import "./libraries/DateString.sol";
 
 contract Tranche is ERC20, ITranche {
-<<<<<<< HEAD
-    using SafeERC20 for IERC20;
-
     IInterestToken public immutable override interestToken;
-=======
-    IYC public immutable override yc;
->>>>>>> 05b205fe
     IWrappedPosition public immutable position;
     IERC20 public immutable underlying;
     uint8 immutable underlyingDecimals;
