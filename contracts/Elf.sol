// SPDX-License-Identifier: Apache-2.0
pragma solidity ^0.8.0;

import "./interfaces/IERC20.sol";
import "./interfaces/IWETH.sol";
import "./interfaces/IElf.sol";

import "./libraries/ERC20.sol";
import "./libraries/Address.sol";
import "./libraries/SafeERC20.sol";

/// @author Element Finance
/// @title Elf Core
abstract contract Elf is ERC20, IElf {
    using SafeERC20 for IERC20;
    using Address for address;

    IERC20 public immutable override token;

    /// @notice Constucts this contract
    /// @param _token The underlying token
    /// @param _name the name of this contract
    /// @param _symbol the symbol for this contract
    constructor(
        IERC20 _token,
        string memory _name,
        string memory _symbol
    ) ERC20(_name, _symbol) {
        token = _token;
        // We set our decimals to be the same as the underlying
        _setupDecimals(_token.decimals());
    }

    /// We expect that the following logic will be present in an integration implementation
    /// which inherits from this contract

    /// @dev Makes the actual deposit into the 'vault'
    /// @return (the shares minted, amount underlying used)
    function _deposit() internal virtual returns (uint256, uint256);

    /// @dev Makes the actual withdraw from the 'vault'
    /// @return returns the amount produced
    function _withdraw(
        uint256,
        address,
        uint256
    ) internal virtual returns (uint256);

    /// @dev Converts between an internal balance representation
    ///      and underlying tokens.
    /// @return returns the amount of underlying the input is worth
    function _underlying(uint256) internal virtual view returns (uint256);

    /// @notice Get the underlying balance of an address
    /// @param _who The address to query
    /// @return The underlying token balance of the address
    function balanceOfUnderlying(address _who)
        external
        override
        view
        returns (uint256)
    {
        return _underlying(balanceOf[_who]);
    }

    /// @notice Returns the amount of the underlying asset a certain amount of shares is worth
    /// @param _shares to calculate underlying value for
    /// @return the value of underlying assets for the given shares
    function getSharesToUnderlying(uint256 _shares)
        external
        override
        view
        returns (uint256)
    {
        return _underlying(_shares);
    }

    /// @notice Entry point to deposit tokens into the Elf contract
    ///         Transfers tokens on behalf of caller so the caller must set
    ///         allowance on the contract prior to call.
    /// @param _amount the amount of underlying tokens to deposit
    /// @param _destination the address to mint too
    /// @return Returns the number of ELF tokens minted
    function deposit(address _destination, uint256 _amount)
        external
        override
        returns (uint256)
    {
        // Send tokens to the proxy
        token.safeTransferFrom(msg.sender, address(this), _amount);
        // Calls our internal deposit function
        (uint256 shares, ) = _deposit();
        // Mint them internal ERC20 tokens coresponding to the deposit
        _mint(_destination, shares);
        return shares;
    }

    /// @notice Entry point to deposit tokens into the Elf contract
    ///         Assumes the tokens were transferred before this was called
    /// @param _destination the destination of this deposit
    /// @return Returns (elf tokens minted, used underlying,
    ///                  senders ELF balance before mint,
    function prefundedDeposit(address _destination)
        external
        override
        returns (
            uint256,
            uint256,
            uint256
        )
    {
        // Calls our internal deposit function
        (uint256 shares, uint256 usedUnderlying) = _deposit();
<<<<<<< HEAD
        // TODO - When we roll our own custom token encoding this sstore can be collapsed
        // into the one that's done in mint.
        uint256 balanceBefore = balanceOf[msg.sender];
=======
        uint256 balanceBefore = balanceOf(msg.sender);
>>>>>>> 7669c5a8
        // Mint them internal ERC20 tokens coresponding to the deposit
        _mint(_destination, shares);
        return (shares, usedUnderlying, balanceBefore);
    }

    /// @notice Exit point to withdraw tokens from the Elf contract
    /// @param _destination the address which is credited with tokens
    /// @param _shares the amount of shares the user is burning to withdraw underlying
    /// @param _minUnderlying a param which is the min output the caller expects
    /// @return The amount of underlying transferred to the destination
    function withdraw(
        address _destination,
        uint256 _shares,
        uint256 _minUnderlying
    ) public override returns (uint256) {
        return _elfWithdraw(_destination, _shares, _minUnderlying, 0);
    }

    /// @notice This function burns enough tokens from the sender to send _amount
    ///          of underlying to the _destination.
    /// @param _destination the address to send the output to
    /// @param _amount the amount of underlying to try to redeem for
    /// @param _minUnderlying the minium underlying to receive
    /// @return the amount of underlying released
    function withdrawUnderlying(
        address _destination,
        uint256 _amount,
        uint256 _minUnderlying
    ) external override returns (uint256) {
        // First we load the number of underlying per unit of ELF token
        uint256 oneUnit = 10**decimals();
        uint256 underlyingPerElf = _underlying(oneUnit);
        // Then we calculate the number of shares we need
        uint256 shares = (_amount * oneUnit) / underlyingPerElf;
        // Using this we call the normal withdraw function
        return
            _elfWithdraw(
                _destination,
                shares,
                _minUnderlying,
                underlyingPerElf
            );
    }

    /// @notice This internal function allows the caller to provide a precomputed 'underlyingPerElf'
    ///         so that we can avoid calling it again in the internal function
    /// @param _destination the destination to send the output to
    /// @param _shares the number of shares to withdraw
    /// @param _minUnderlying the min amount of output to produce
    /// @param _underlyingPerShare the precomputed shares per underlying
    /// @return the amount of underlying released
    function _elfWithdraw(
        address _destination,
        uint256 _shares,
        uint256 _minUnderlying,
        uint256 _underlyingPerShare
    ) internal returns (uint256) {
        // Burn users ELF shares
        _burn(msg.sender, _shares);

        // Withdraw that many shares from the vault
        uint256 withdrawAmount = _withdraw(
            _shares,
            _destination,
            _underlyingPerShare
        );

        // We revert if this call doesn't produce enough underlying
        // This security feature is useful in some edge cases
        require(withdrawAmount >= _minUnderlying, "Not enough underlying");
        return withdrawAmount;
    }
}<|MERGE_RESOLUTION|>--- conflicted
+++ resolved
@@ -111,13 +111,9 @@
     {
         // Calls our internal deposit function
         (uint256 shares, uint256 usedUnderlying) = _deposit();
-<<<<<<< HEAD
-        // TODO - When we roll our own custom token encoding this sstore can be collapsed
-        // into the one that's done in mint.
+
         uint256 balanceBefore = balanceOf[msg.sender];
-=======
-        uint256 balanceBefore = balanceOf(msg.sender);
->>>>>>> 7669c5a8
+
         // Mint them internal ERC20 tokens coresponding to the deposit
         _mint(_destination, shares);
         return (shares, usedUnderlying, balanceBefore);
