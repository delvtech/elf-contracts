// SPDX-License-Identifier: Apache-2.0
pragma solidity ^0.8.0;

import "./interfaces/IERC20.sol";
import "./interfaces/IWETH.sol";

import "./libraries/ERC20Permit.sol";
import "./libraries/Address.sol";
import "./libraries/SafeERC20.sol";

import "./assets/interface/IAssetProxy.sol";

/// @author Element Finance
/// @title Elf Core
contract Elf is ERC20Permit {
    using SafeERC20 for IERC20;
    using Address for address;

    IERC20 public token;
    IERC20 public vault;
    IAssetProxy public proxy;

    constructor(
        address _token,
        address _vault,
<<<<<<< HEAD
        address _proxy
    ) ERC20("ELement Finance", "ELF") ERC20Permit("ELement Finance") {
=======
        address _proxy,
        string memory _name,
        string memory _symbol
    ) ERC20(_name, _symbol) ERC20Permit(_name) {
>>>>>>> f5665bd0
        token = IERC20(_token);
        vault = IERC20(_vault);
        proxy = IAssetProxy(_proxy);
    }

    /// @notice Returns how many vault tokens the pool owns
    /// @return balance of vault in vault share tokens
    function balance() external view returns (uint256) {
        return vault.balanceOf(address(this));
    }

    /// @notice Returns how many of the underlying tokens the pool owns which are in the vault
    /// @return balance of vault in underlying asset
    function balanceUnderlying() external view returns (uint256) {
        return proxy.underlying(vault.balanceOf(address(this)));
    }

    /// @notice Get the underlying balance of an address
    /// @param _who The address to query
    /// @return The underlying token balance of the address
    function balanceOfUnderlying(address _who) external view returns (uint256) {
        return proxy.underlying(balanceOf(_who));
    }

    /// @notice Returns the amount of the underlying asset a certain amount of shares is worth
    /// @param _shares to calculate underlying value for
    /// @return the value of underlying assets for the given shares
    function getSharesToUnderlying(uint256 _shares)
        external
        view
        returns (uint256)
    {
        return proxy.underlying(_shares);
    }

    /// @notice Entry point to deposit tokens into the Elf contract
    /// @param _sender the address of the user who is depositing
    /// @param _amount the amount of underlying tokens to deposit
    /// @dev we take the sender here to allow for msg.sender to be a relayer or proxy
    /// @return Returns the number of ELF tokens minted
    function deposit(address _sender, uint256 _amount)
        external
        returns (uint256)
    {
        // Send tokens to the proxy
        token.safeTransferFrom(_sender, address(proxy), _amount);

        // Trigger deposit and calc how many shares we got from the deposit
        uint256 before = vault.balanceOf(address(this));
        proxy.deposit();
        uint256 shares = vault.balanceOf(address(this)) - before;

        // We now have vault tokens equal to the users share
        _mint(_sender, shares);
        return shares;
    }

    /// @notice Exit point to withdraw tokens from the Elf contract
    /// @param _sender the address of the user who is withdrawing
    /// @param _shares the amount of shares the user is burning to withdraw underlying
    /// @return The amount of underlying transferred to the caller
    function withdraw(address _sender, uint256 _shares)
        external
        returns (uint256)
    {
        // Burn users ELF shares
        _burn(_sender, _shares);

        // Withdraw that many shares from the vault
        vault.safeTransfer(address(proxy), _shares);
        proxy.withdraw();

        uint256 withdrawAmount = token.balanceOf(address(this));
        token.safeTransfer(_sender, withdrawAmount);
        return withdrawAmount;
    }
}<|MERGE_RESOLUTION|>--- conflicted
+++ resolved
@@ -23,15 +23,10 @@
     constructor(
         address _token,
         address _vault,
-<<<<<<< HEAD
-        address _proxy
-    ) ERC20("ELement Finance", "ELF") ERC20Permit("ELement Finance") {
-=======
         address _proxy,
         string memory _name,
         string memory _symbol
     ) ERC20(_name, _symbol) ERC20Permit(_name) {
->>>>>>> f5665bd0
         token = IERC20(_token);
         vault = IERC20(_vault);
         proxy = IAssetProxy(_proxy);
