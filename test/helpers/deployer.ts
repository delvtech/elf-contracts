--- conflicted
+++ resolved
@@ -240,7 +240,7 @@
   return await loadFixtureWithBaseAsset(usdc, 1e10);
 }
 
-<<<<<<< HEAD
+
 export async function loadCFixture(signer: Signer) {
   const wethAddress = "0xC02aaA39b223FE8D0A0e5C4F27eAD9083C756Cc2";
   const owner = signer;
@@ -296,8 +296,6 @@
   return { signer, position, cusdc, usdc, comp, proxy };
 }
 
-=======
->>>>>>> 88566643
 export async function loadEthPoolMainnetFixture() {
   const wethAddress = "0xC02aaA39b223FE8D0A0e5C4F27eAD9083C756Cc2";
   const ywethAddress = "0xac333895ce1A73875CF7B4Ecdc5A743C12f3d82B";
