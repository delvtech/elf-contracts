--- conflicted
+++ resolved
@@ -67,11 +67,7 @@
             // Create weth from the provided eth
             // NOTE - This can be made slightly cheaper by depositing 1 wei into this
             //        contract address on weth.
-<<<<<<< HEAD
-            weth.deposit{value: msg.value}();
-=======
             weth.deposit{ value: msg.value }();
->>>>>>> 300bb304
             weth.transfer(address(elf), amount);
             // Proceed to internal minting steps
             _mint(expiration, elf);
